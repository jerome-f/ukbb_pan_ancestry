---
id: hail-format
title: Hail Format
---

## Release files

The results of this analysis are released in two main files on Google Cloud Storage (file format compatible with Hail >= 0.2.42):

- Summary statistics MatrixTable: `gs://ukb-diverse-pops-public/sumstats_release/results_full.mt` (12.78 T)
- Meta-analysis MatrixTables (see the detailed descriptions [here](https://pan.ukbb.broadinstitute.org/docs/hail-format#meta-analysis-files))
    - "High-quality" meta-analyses: `gs://ukb-diverse-pops-public/sumstats_release/meta_analysis.h2_qc.mt` (1.5 T)
    - All ancestries (no QC) meta-analyses: `gs://ukb-diverse-pops-public/sumstats_release/meta_analysis.raw.mt` (12.5 T)

These are also available on Amazon S3:

- Summary statistics MatrixTable: `s3://pan-ukb-us-east-1/sumstats_release/results_full.mt` (12.78 T)
- Meta-analysis MatrixTables (see the detailed descriptions [here](https://pan.ukbb.broadinstitute.org/docs/hail-format#meta-analysis-files))
    - "High-quality" meta-analyses: `s3://pan-ukb-us-east-1/sumstats_release/meta_analysis.h2_qc.mt` (1.5 T)
    - All ancestries (no QC) meta-analyses: `s3://pan-ukb-us-east-1/sumstats_release/meta_analysis.raw.mt` (12.5 T)

In addition, in-sample full LD matrices and scores are available on Amazon S3:
- LD BlockMatrix `s3://pan-ukb-us-east-1/ld_release/UKBB.{pop}.ldadj.bm` (43.3 T in total)
    - Size by population: AFR: 12.0 T, AMR: 3.3 T, CSA: 6.4T, EAS: 2.6T, EUR: 14.1T, MID: 4.9T
- Variant index Hail Table `s3://pan-ukb-us-east-1/ld_release/UKBB.{pop}.ldadj.variant.ht` (1.7 G in total)
- LD score Hail Table `s3://pan-ukb-us-east-1/ld_release/UKBB.{pop}.ldscore.ht` (4.0 G in total)

where `{pop}` represents one of the population abbreviations (i.e., AFR, AMR, CSA, EAS, EUR, or MID).

### Requester pays

Note that the files in the Google Cloud Storage bucket are "requester pays." In order to compute over these files or download them, you will need to specify a project which may be billed for access and download costs. The data are stored in a US multi-region bucket: thus, access to the dataset is free for use for Compute Engine instances started within US regions, as well as for full downloads within the US and Canada. When performing large analyses on the dataset, we suggest "bringing the compute to the data" and starting a VM or Dataproc cluster in a US region. You can browse the directory structure in a requester pays bucket with the `-u` flag (and note the `hl.init` call below to access the data using Hail):

```
gsutil -u your_project_id ls gs://ukb-diverse-pops-public/sumstats_release
```

## Using the libraries and files

<<<<<<< HEAD
The files on Google Cloud Platform can be accessed by cloning the [ukbb_pan_ancestry](https://github.com/atgu/ukbb_pan_ancestry) and the [ukb_common](https://github.com/Nealelab/ukb_common) repos and accessing them programmatically. We recommend using these functions, as they allow for automatic application of our QC metrics as well as inclusion of all [QC flags](https://pan.ukbb.broadinstitute.org/docs/qc#quality-control-of-summary-statistics) and convenience metrics such as lambda GC. By default, when loading using `load_final_sumstats_mt`, the best practice QC parameters are used, which removes traits with a lambda GC < 0.5 or > 5 as well as applying all [QC filters](https://pan.ukbb.broadinstitute.org/docs/qc#quality-control-of-summary-statistics). This results in importing summary statistics for 527 traits; if it is preferable to load all traits with exported summary statistics (e.g., only applying the lambda GC < 0.5 or > 5 filter), use `load_final_sumstats_mt(filter_pheno_h2_qc=False)`, resulting in 7,228 traits. If any filtering is undesirable, use `load_final_sumstats_mt(filter_pheno_h2_qc=False, filter_phenos=False)`, which will import all 7,271 traits.
=======
The files on Google Cloud Platform can be accessed by cloning the [ukbb_pan_ancestry](https://github.com/atgu/ukbb_pan_ancestry) and the [ukbb_common](https://github.com/Nealelab/ukbb_common) repos and accessing them programmatically. We recommend using these functions, as they apply our QC metrics (e.g. the raw file contains 7,271 phenotypes, but use of this function will return 7,221 phenotypes after removing low-quality ones) and include convenience metrics such as lambda GC.
>>>>>>> 33db02e0

```
%%bash
git clone https://github.com/atgu/ukbb_pan_ancestry
git clone https://github.com/Nealelab/ukbb_common
```


```
from ukbb_pan_ancestry import *

hl.init(spark_conf={'spark.hadoop.fs.gs.requester.pays.mode': 'AUTO',
                    'spark.hadoop.fs.gs.requester.pays.project.id': 'your_project_id'})

# loads all results for which sumstats were exported (lambda GC < 0.5 or > 5)
mt = load_final_sumstats_mt(filter_pheno_h2_qc=False)
# use filter_pheno_h2_qc=True to filter to just ancestry-trait pairs passing all QC
# mt = load_final_sumstats_mt(filter_pheno_h2_qc=True)

mt.describe()
```

## Results schema
The basic summary statistics have the following schema:

```
----------------------------------------
Column fields:
    'trait_type': str
    'phenocode': str
    'pheno_sex': str
    'coding': str
    'modifier': str
    'pheno_data': struct {
        n_cases: int32,
        n_controls: int32,
        heritability: struct {
            estimates: struct {
                ldsc: struct {
                    h2_liability: float64,
                    h2_liability_se: float64,
                    h2_z: float64,
                    h2_observed: float64,
                    h2_observed_se: float64,
                    intercept: float64,
                    intercept_se: float64,
                    ratio: float64,
                    ratio_se: float64
                },
                sldsc_25bin: struct {
                    h2_liability: float64,
                    h2_liability_se: float64,
                    h2_z: float64,
                    h2_observed: float64,
                    h2_observed_se: float64,
                    intercept: float64,
                    intercept_se: float64,
                    ratio: float64,
                    ratio_se: float64
                },
                rhemc_25bin: struct {
                    h2_liability: float64,
                    h2_liability_se: float64,
                    h2_z: float64,
                    h2_observed: float64,
                    h2_observed_se: float64
                },
                rhemc_8bin: struct {
                    h2_liability: float64,
                    h2_liability_se: float64,
                    h2_observed: float64,
                    h2_observed_se: float64,
                    h2_z: float64
                },
                rhemc_25bin_50rv: struct {
                    h2_observed: float64,
                    h2_observed_se: float64,
                    h2_liability: float64,
                    h2_liability_se: float64,
                    h2_z: float64
                },
                final: struct {
                    h2_observed: float64,
                    h2_observed_se: float64,
                    h2_liability: float64,
                    h2_liability_se: float64,
                    h2_z: float64
                }
            },
            qcflags: struct {
                GWAS_run: bool,
                ancestry_reasonable_n: bool,
                defined_h2: bool,
                significant_z: bool,
                in_bounds_h2: bool,
                normal_lambda: bool,
                normal_ratio: bool,
                EUR_plus_1: bool,
                pass_all: bool
            },
            N_ancestry_QC_pass: int32
        },
        saige_version: str,
        inv_normalized: bool,
        pop: str,
        lambda_gc: float64,
        n_variants: int64,
        n_sig_variants: int64,
        saige_heritability: float64
    }
    'description': str
    'description_more': str
    'coding_description': str
    'category': str
    'n_cases_full_cohort_both_sexes': int64
    'n_cases_full_cohort_females': int64
    'n_cases_full_cohort_males': int64
    'pop_index': int32
----------------------------------------
Row fields:
    'locus': locus<GRCh37>
    'alleles': array<str>
    'rsid': str
    'varid': str
    'vep': struct {
        ...
    }
    'freq': array<struct {
        pop: str,
        ac: float64,
        af: float64,
        an: int64,
        gnomad_exomes_ac: int32,
        gnomad_exomes_af: float64,
        gnomad_exomes_an: int32,
        gnomad_genomes_ac: int32,
        gnomad_genomes_af: float64,
        gnomad_genomes_an: int32
    }>
    'pass_gnomad_exomes': bool
    'pass_gnomad_genomes': bool
    'n_passing_populations': int32
    'high_quality': bool
    'nearest_genes': array<struct {
        gene_id: str,
        gene_name: str,
        within_gene: bool
    }>
    'info': float64
----------------------------------------
Entry fields:
    'summary_stats': struct {
        AF_Allele2: float64,
        imputationInfo: float64,
        BETA: float64,
        SE: float64,
        `p.value.NA`: float64,
        `AF.Cases`: float64,
        `AF.Controls`: float64,
        Pvalue: float64,
        low_confidence: bool
    }
----------------------------------------
Column key: ['trait_type', 'phenocode', 'pheno_sex', 'coding', 'modifier']
Row key: ['locus', 'alleles']
----------------------------------------
```

### Columns (phenotypes)

The columns are indexed by phenotype using a composite key of trait type, phenocode, pheno_sex, coding, and modifier.  Trait types have one of the values below. `phenocode` typically corresponds to the Field from UK Biobank, or the specific ICD code or phecode, or a custom moniker. `pheno_sex` designates which sexes were run, and is marked as `both_sexes` for most traits, though some phecodes were restricted to `females` or `males`. The `coding` field is primarily used for categorical variables, to indicate which one-hot encoding was used (e.g. [coding 2](http://biobank.ctsu.ox.ac.uk/showcase/coding.cgi?id=100434) for [field 1747](http://biobank.ctsu.ox.ac.uk/showcase/field.cgi?id=1747)). Finally, `modifier` refers to any downstream modifications of the phenotype (e.g. `irnt` for inverse-rank normal transformation).

By default, the MatrixTable loaded by `load_final_sumstats_mt` returns one column per phenotype-population pair. We can see the number of unique phenotypes for each `trait_type` by:
```
phenotype_ht = mt.cols().collect_by_key()  # Converting into one element per phenotype
phenotype_ht.group_by('trait_type').aggregate(n_phenos=hl.agg.count()).show()

# results for all exported sumstats
+-----------------+----------+
| trait_type      | n_phenos |
+-----------------+----------+
| str             |    int64 |
+-----------------+----------+
| "biomarkers"    |       30 |
| "categorical"   |     3686 |
| "continuous"    |      820 |
| "icd10"         |      921 |
| "phecode"       |     1326 |
| "prescriptions" |      445 |
+-----------------+----------+

# results for full QC pass-only sumstats
+-----------------+----------+
| trait_type      | n_phenos |
+-----------------+----------+
| str             |    int64 |
+-----------------+----------+
| "biomarkers"    |       23 |
| "categorical"   |      179 |
| "continuous"    |      206 |
| "icd10"         |       34 |
| "phecode"       |       64 |
| "prescriptions" |       21 |
+-----------------+----------+
```
You can explore the population-level data in more detail using (several fields removed for brevity):
```
phenotype_ht = mt.cols()
phenotype_ht.show(truncate=40, width=105)
+--------------+-----------+--------------+--------+----------+--------------------+
| trait_type   | phenocode | pheno_sex    | coding | modifier | pheno_data.n_cases |
+--------------+-----------+--------------+--------+----------+--------------------+
| str          | str       | str          | str    | str      |              int32 |
+--------------+-----------+--------------+--------+----------+--------------------+
| "biomarkers" | "30600"   | "both_sexes" | ""     | "irnt"   |               7694 |
| "biomarkers" | "30600"   | "both_sexes" | ""     | "irnt"   |             367192 |
| "biomarkers" | "30610"   | "both_sexes" | ""     | "irnt"   |               8422 |
| "biomarkers" | "30610"   | "both_sexes" | ""     | "irnt"   |             400988 |
| "biomarkers" | "30620"   | "both_sexes" | ""     | "irnt"   |               6214 |
| "biomarkers" | "30620"   | "both_sexes" | ""     | "irnt"   |               8407 |
| "biomarkers" | "30620"   | "both_sexes" | ""     | "irnt"   |             400822 |
| "biomarkers" | "30620"   | "both_sexes" | ""     | "irnt"   |               1499 |
| "biomarkers" | "30630"   | "both_sexes" | ""     | "irnt"   |               7679 |
| "biomarkers" | "30630"   | "both_sexes" | ""     | "irnt"   |             364987 |
+--------------+-----------+--------------+--------+----------+--------------------+

+-----------------------+------------------------------------------+
| pheno_data.n_controls | pheno_data.heritability.estimates.lds... |
+-----------------------+------------------------------------------+
|                 int32 |                                  float64 |
+-----------------------+------------------------------------------+
|                    NA |                                 1.62e-01 |
|                    NA |                                 1.18e-01 |
|                    NA |                                 1.98e-01 |
|                    NA |                                 2.18e-01 |
|                    NA |                                 1.27e-01 |
|                    NA |                                 1.48e-02 |
|                    NA |                                 1.14e-01 |
|                    NA |                                -2.67e-01 |
|                    NA |                                 1.30e-01 |
|                    NA |                                 1.89e-01 |
+-----------------------+------------------------------------------+

+------------------------------------------+------------------------------------------+
| pheno_data.heritability.qcflags.norma... | pheno_data.heritability.qcflags.norma... |
+------------------------------------------+------------------------------------------+
|                                     bool |                                     bool |
+------------------------------------------+------------------------------------------+
|                                     True |                                     True |
|                                     True |                                     True |
|                                     True |                                     True |
|                                     True |                                     True |
|                                     True |                                     True |
|                                     True |                                     True |
|                                     True |                                     True |
|                                     True |                                     True |
|                                     True |                                     True |
|                                     True |                                     True |
+------------------------------------------+------------------------------------------+

+------------------------------------------+------------------------------------------+
| pheno_data.heritability.qcflags.EUR_p... | pheno_data.heritability.qcflags.pass_all |
+------------------------------------------+------------------------------------------+
|                                     bool |                                     bool |
+------------------------------------------+------------------------------------------+
|                                     True |                                     True |
|                                     True |                                     True |
|                                     True |                                     True |
|                                     True |                                     True |
|                                     True |                                     True |
|                                     True |                                     True |
|                                     True |                                     True |
|                                     True |                                     True |
|                                     True |                                     True |
|                                     True |                                     True |
+------------------------------------------+------------------------------------------+

+------------------------------------------+--------------------------+---------------------------+
| pheno_data.heritability.N_ancestry_QC... | pheno_data.saige_version | pheno_data.inv_normalized |
+------------------------------------------+--------------------------+---------------------------+
|                                    int32 | str                      |                      bool |
+------------------------------------------+--------------------------+---------------------------+
|                                        2 | "SAIGE_0.36.4"           |                     False |
|                                        2 | "SAIGE_0.36.4"           |                     False |
|                                        2 | "SAIGE_0.36.4"           |                     False |
|                                        2 | "SAIGE_0.44.5"           |                     False |
|                                        4 | "SAIGE_0.36.4"           |                     False |
|                                        4 | "SAIGE_0.36.4"           |                     False |
|                                        4 | "SAIGE_0.44.5"           |                     False |
|                                        4 | "SAIGE_0.36.4"           |                     False |
|                                        3 | "SAIGE_0.36.4"           |                     False |
|                                        3 | "SAIGE_0.44.5"           |                     False |
+------------------------------------------+--------------------------+---------------------------+

+----------------+----------------------+-----------------------+---------------------------+
| pheno_data.pop | pheno_data.lambda_gc | pheno_data.n_variants | pheno_data.n_sig_variants |
+----------------+----------------------+-----------------------+---------------------------+
| str            |              float64 |                 int64 |                     int64 |
+----------------+----------------------+-----------------------+---------------------------+
| "CSA"          |             1.03e+00 |              12200078 |                         6 |
| "EUR"          |             1.37e+00 |              20561726 |                     37450 |
| "CSA"          |             1.02e+00 |              12364741 |                       772 |
| "EUR"          |             1.67e+00 |              20739978 |                     89683 |
| "AFR"          |             1.02e+00 |              18630599 |                        77 |
| "CSA"          |             1.02e+00 |              12362444 |                         0 |
| "EUR"          |             1.42e+00 |              20739238 |                     38220 |
| "MID"          |             9.89e-01 |              12328418 |                         0 |
| "CSA"          |             1.01e+00 |              12195348 |                       378 |
| "EUR"          |             1.63e+00 |              20547047 |                     62484 |
+----------------+----------------------+-----------------------+---------------------------+

+-------------------------------+----------------------------+------------------+--------------------+
| pheno_data.saige_heritability | description                | description_more | coding_description |
+-------------------------------+----------------------------+------------------+--------------------+
|                       float64 | str                        | str              | str                |
+-------------------------------+----------------------------+------------------+--------------------+
|                      2.41e-01 | "Albumin"                  | NA               | NA                 |
|                      6.45e-02 | "Albumin"                  | NA               | NA                 |
|                      3.92e-01 | "Alkaline phosphatase"     | NA               | NA                 |
|                      1.31e-01 | "Alkaline phosphatase"     | NA               | NA                 |
|                      3.94e-01 | "Alanine aminotransferase" | NA               | NA                 |
|                      2.19e-01 | "Alanine aminotransferase" | NA               | NA                 |
|                      6.28e-02 | "Alanine aminotransferase" | NA               | NA                 |
|                      2.05e-01 | "Alanine aminotransferase" | NA               | NA                 |
|                      3.58e-01 | "Apolipoprotein A"         | NA               | NA                 |
|                      1.22e-01 | "Apolipoprotein A"         | NA               | NA                 |
+-------------------------------+----------------------------+------------------+--------------------+

+------------------------------------------+--------------------------------+
| category                                 | n_cases_full_cohort_both_sexes |
+------------------------------------------+--------------------------------+
| str                                      |                          int64 |
+------------------------------------------+--------------------------------+
| "Biological samples > Assay results >... |                         422605 |
| "Biological samples > Assay results >... |                         422605 |
| "Biological samples > Assay results >... |                         461525 |
| "Biological samples > Assay results >... |                         461525 |
| "Biological samples > Assay results >... |                         461326 |
| "Biological samples > Assay results >... |                         461326 |
| "Biological samples > Assay results >... |                         461326 |
| "Biological samples > Assay results >... |                         461326 |
| "Biological samples > Assay results >... |                         420088 |
| "Biological samples > Assay results >... |                         420088 |
+------------------------------------------+--------------------------------+

+-----------------------------+---------------------------+-----------+
| n_cases_full_cohort_females | n_cases_full_cohort_males | pop_index |
+-----------------------------+---------------------------+-----------+
|                       int64 |                     int64 |     int32 |
+-----------------------------+---------------------------+-----------+
|                      208336 |                    179998 |         0 |
|                      208336 |                    179998 |         1 |
|                      229156 |                    194910 |         0 |
|                      229156 |                    194910 |         1 |
|                      229118 |                    194764 |         0 |
|                      229118 |                    194764 |         1 |
|                      229118 |                    194764 |         2 |
|                      229118 |                    194764 |         3 |
|                      206413 |                    179623 |         0 |
|                      206413 |                    179623 |         1 |
+-----------------------------+---------------------------+-----------+
showing top 10 rows
```

More information about the GWAS run is found in the `pheno_data` struct. This struct also includes all heritability information and QC flags. More details on heritability estimation methods are forthcoming, but can be previewed [here](https://pan.ukbb.broadinstitute.org/blog/2022/04/11/h2-qc-updated-sumstats). Descriptions of the heritability fields can be found [below](https://pan.ukbb.broadinstitute.org/docs/hail-format#heritability) and more information on QC flags can be found [here.](https://pan.ukbb.broadinstitute.org/docs/qc#quality-control-of-summary-statistics)

### Rows (variants)

The rows are indexed by locus and alleles. Direct annotations can be found in the `vep` schema, but we also provide a `nearest_genes` annotation for ease of analysis. Additionally, variant QC annotations are provided in the `high_quality` field (which is filtered to by default using `load_final_sumstats_mt` and can be switched off in the `filter_variants` parameter in that function).

### Entries (association tests)

:::note
Please note that p-values are now stored as log p-values to avoid underflow.
:::

The entry fields house the summary statistics themselves. Note that there is a `low_confidence` annotation that indicates a possible low-quality association test (allele count in cases or controls <= 3, or overall minor allele count < 20).

The resulting dataset can be filtered and annotated as a standard Hail MatrixTable:
```
mt = mt.filter_cols((mt.trait_type == 'phecode') & (mt.lambda_gc > 0.9) & (mt.lambda_gc < 1.1))
```

## Meta-analysis files

:::note
Please note that p-values are now stored as log p-values to avoid underflow.
:::

The meta-analysis results are in a similarly structured file which can be obtained as such:
```
meta_mt = hl.read_matrix_table(get_meta_analysis_results_path())
```
By default, this function imports the "high-quality" meta-analyses, which are meta-analyses of only ancestry groups passing all [QC filters](https://pan.ukbb.broadinstitute.org/docs/qc#quality-control-of-summary-statistics). Naturally these meta-analyses are only available for those phenotypes for which at least two ancestries passed all QC (since a requirement for QC PASS is that a trait passes QC in EUR and at least one other ancestry). If interested in meta-analyses of all ancestries for which GWAS was run for a given phenotype, import using `hl.read_matrix_table(get_meta_analysis_results_path(filter_pheno_h2_qc=False))`.

Both versions of the meta-analysis table have results provided in an array, which includes the all-available-population meta-analysis in the 0th element `meta_mt.meta_analysis[0]` and leave-one-out meta-analyses in the remainder of the array.
```
Entry fields:
    'meta_analysis': array<struct {
        BETA: float64,
        SE: float64,
        Pvalue: float64,
        Q: float64,
        Pvalue_het: float64,
        N: int32,
        N_pops: int32,
        AF_Allele2: float64,
        AF_Cases: float64,
        AF_Controls: float64
    }>
```

### Combining the datasets
We also provide a function to annotate the overall sumstats MatrixTable with the largest meta-analysis for that phenotype.
```
mt = load_final_sumstats_mt()
mt = annotate_mt_with_largest_meta_analysis(mt)
```
If your analysis requires the simultaneous analysis of summary statistics from multiple populations (and not the meta-analysis), you can load the data with a similar structure to the meta-analysis MatrixTable (one column per phenotype, with population information packed into an array of entries and columns) using `load_final_sumstats_mt(separate_columns_by_pop=False)`.

## LD matrices

The LD matrices are in [`BlockMatrix`](https://hail.is/docs/0.2/linalg/hail.linalg.BlockMatrix.html) format. Please refer to [Hail's documentation](https://hail.is/docs/0.2/linalg/hail.linalg.BlockMatrix.html) for available operations on `BlockMatrix`.
```
from hail.linalg import BlockMatrix
bm = BlockMatrix.read(get_ld_matrix_path(pop='AFR'))
```
We note that the LD matrices were sparsified to a upper triangle (all elements of the lower triangle were zeroed out using [`BlockMatrix.sparsify_triangle`](https://hail.is/docs/0.2/linalg/hail.linalg.BlockMatrix.html#hail.linalg.BlockMatrix.sparsify_triangle)).

### Variant indices

To determine which row/column corresponds to which variant, we provide variant indices for `BlockMatrix` in Hail `Table` format.
```
ht_idx = hl.read_table(get_ld_variant_index_path(pop='AFR'))
```

The variant indices table has the following schema and `idx` corresponds to a row/column index in `BlockMatrix`.
```
----------------------------------------
Global fields:
    'n_samples': int32
    'pop': str
----------------------------------------
Row fields:
    'locus': locus<GRCh37>
    'alleles': array<str>
    'idx': int64
----------------------------------------
Key: ['locus', 'alleles']
----------------------------------------
```

### Extracting a subset of LD matrix

To extract a subset of LD matrix, you first need to identify indices of your variants of interest. Here, we provide two examples:

```
# filter by interval
interval = hl.parse_locus_interval('1:51572000-52857000')
ht_idx = ht_idx.filter(interval.contains(ht_idx.locus))

# or filter by a list of variant IDs (e.g., 1:51572412:A:G)
ht = hl.import_table('/path/to/your/list')
ht = ht.transmute(**hl.parse_variant(ht.variant)).key_by('locus', 'alleles')
ht_idx = ht_idx.join(ht, 'inner')
```

Then, you can filter the LD matrix into a subset using [`BlockMatrix.filter`](https://hail.is/docs/0.2/linalg/hail.linalg.BlockMatrix.html#hail.linalg.BlockMatrix.filter):
```
idx = ht_idx.idx.collect()
bm = bm.filter(idx, idx)
```

### Exporting a LD matrix to a flat file

Finally, to export a LD matrix to a flat file (txt file), you can use [`BlockMatrix.export`](https://hail.is/docs/0.2/linalg/hail.linalg.BlockMatrix.html#hail.linalg.BlockMatrix.export):

```
# Note: when you apply any operation on BlockMatrix,
# you need to write it first to storage before export
bm.write('/path/to/tmp/bm', force_row_major=True)
BlockMatrix.export(
    '/path/to/tmp/bm',
    '/path/to/flat_file.bgz',
    delimiter=' '
)
```

If your matrix is small enough to fit on memory, you can also directly export it to numpy via [`BlockMatrix.to_numpy`](https://hail.is/docs/0.2/linalg/hail.linalg.BlockMatrix.html#hail.linalg.BlockMatrix.to_numpy).

```
np_mat = bm.to_numpy()
```

## LD scores

The LD scores are in Hail [Table](https://hail.is/docs/0.2/hail.Table.html) format. For LDSC-compatible flat files, you can find them [here](https://pan-ukb-us-east-1.s3.amazonaws.com/ld_release/UKBB.ALL.ldscore.tar.gz).
```
ht = hl.read_table(get_ld_score_ht_path(pop='AFR'))
```

The LD score table has the following schema.
```
----------------------------------------
Global fields:
    None
----------------------------------------
Row fields:
    'locus': locus<GRCh37>
    'alleles': array<str>
    'rsid': str
    'varid': str
    'AF': float64
    'ld_score': float64
----------------------------------------
Key: ['locus', 'alleles']
----------------------------------------
```

## Heritability estimates

The heritability estimates can be found as a [flat file manifest](https://docs.google.com/spreadsheets/d/1AeeADtT0U1AukliiNyiVzVRdLYPkTbruQSk38DeutU8/edit#gid=1797288938) or as a Hail [Table](https://hail.is/docs/0.2/hail.Table.html).
```
ht = hl.read_table(get_h2_ht())
```

This table has the following schema:
```
----------------------------------------
Global fields:
    None
----------------------------------------
Row fields:
    'trait_type': str
    'phenocode': str
    'pheno_sex': str
    'coding': str
    'modifier': str
    'heritability': array<struct {
        pop: str,
        estimates: struct {
            ldsc: struct {
                h2_liability: float64,
                h2_liability_se: float64,
                h2_z: float64,
                h2_observed: float64,
                h2_observed_se: float64,
                intercept: float64,
                intercept_se: float64,
                ratio: float64,
                ratio_se: float64
            },
            sldsc_25bin: struct {
                h2_liability: float64,
                h2_liability_se: float64,
                h2_z: float64,
                h2_observed: float64,
                h2_observed_se: float64,
                intercept: float64,
                intercept_se: float64,
                ratio: float64,
                ratio_se: float64
            },
            rhemc_25bin: struct {
                h2_liability: float64,
                h2_liability_se: float64,
                h2_z: float64,
                h2_observed: float64,
                h2_observed_se: float64
            },
            rhemc_8bin: struct {
                h2_liability: float64,
                h2_liability_se: float64,
                h2_observed: float64,
                h2_observed_se: float64,
                h2_z: float64
            },
            rhemc_25bin_50rv: struct {
                h2_observed: float64,
                h2_observed_se: float64,
                h2_liability: float64,
                h2_liability_se: float64,
                h2_z: float64
            },
            final: struct {
                h2_observed: float64,
                h2_observed_se: float64,
                h2_liability: float64,
                h2_liability_se: float64,
                h2_z: float64
            }
        },
        qcflags: struct {
            GWAS_run: bool,
            ancestry_reasonable_n: bool,
            defined_h2: bool,
            significant_z: bool,
            in_bounds_h2: bool,
            normal_lambda: bool,
            normal_ratio: bool,
            EUR_plus_1: bool,
            pass_all: bool
        },
        N_ancestry_QC_pass: int32
    }>
----------------------------------------
Key: ['trait_type', 'phenocode', 'pheno_sex', 'coding', 'modifier']
----------------------------------------
```

Note that this is very similar to the heritability struct in the [results schema](#results-schema) -- the `load_final_sumstats_mt()` automatically uses `get_h2_ht()` to import the heritability table and annotate it into the column schema of the summary statistics results table.

Here the heritability field is an `array` of structs, where the elements of the array represent the ancestries for which heritability estimates are available. The corresponding ancestry is found in the `heritability.pop` field. To obtain one row for each ancestry-trait pair, use the following commmand:
```
ht = ht.explode('heritability')
```

The `heritability.estimates` struct contains point estimates and significance test results for:

- Univariate LD score regression (`ldsc`), run using [LD score flat files](https://pan.ukbb.broadinstitute.org/docs/ld#ld-scores) using high-quality HapMap3 SNPs with MAF $\geq$ 0.01 with summary statistics exported from the [results table](#results-schema).
- Stratified LD score regression (`sldsc_25bin`), run using the same summary statistcs as `ldsc` with LD scores generated from SNPs in 5 MAF and 5 LD score bins.
- Randomized Haseman-Elston (`rhemc_8bin`) using genotype data with 2 MAF and 4 LD score bins using default settings. This was predominantly used to analyze non-EUR ancestry groups but includes a small set of estimates for traits in EUR.
- Randomized Haseman-Elston (`rhemc_25bin`) using genotype data with 5 MAF and 5 LD score bins using default settings. Only run for non-EUR ancestry groups.
- Randomized Haseman-Elston (`rhemc_25bin_50rv`) using genotype data with 5 MAF and 5 LD score bins using 50 random variables to reduce run-to-run variability at a slightly higher computational cost. Only run for non-EUR ancestry groups.

Within each of the above methods, we produce observed- and liability-scale estimates as well as standard errors and the z-score for the test of $h^2 > 0$. We also produce LDSC intercept and ratio estimates when relevant.

The `heritability.qcflags` struct contains the results from our sequential QC filtering scheme -- see [quality control](https://pan.ukbb.broadinstitute.org/docs/qc#quality-control-of-summary-statistics) for more details. `N_ancestry_QC_pass ` refers to the number of ancestries passing all QC for a given trait.

More information can be found [here](https://pan.ukbb.broadinstitute.org/docs/heritability) on the heritability estimation approach, and important caveats can be found [here](https://pan.ukbb.broadinstitute.org/docs/qc#heritability).<|MERGE_RESOLUTION|>--- conflicted
+++ resolved
@@ -37,11 +37,7 @@
 
 ## Using the libraries and files
 
-<<<<<<< HEAD
-The files on Google Cloud Platform can be accessed by cloning the [ukbb_pan_ancestry](https://github.com/atgu/ukbb_pan_ancestry) and the [ukb_common](https://github.com/Nealelab/ukb_common) repos and accessing them programmatically. We recommend using these functions, as they allow for automatic application of our QC metrics as well as inclusion of all [QC flags](https://pan.ukbb.broadinstitute.org/docs/qc#quality-control-of-summary-statistics) and convenience metrics such as lambda GC. By default, when loading using `load_final_sumstats_mt`, the best practice QC parameters are used, which removes traits with a lambda GC < 0.5 or > 5 as well as applying all [QC filters](https://pan.ukbb.broadinstitute.org/docs/qc#quality-control-of-summary-statistics). This results in importing summary statistics for 527 traits; if it is preferable to load all traits with exported summary statistics (e.g., only applying the lambda GC < 0.5 or > 5 filter), use `load_final_sumstats_mt(filter_pheno_h2_qc=False)`, resulting in 7,228 traits. If any filtering is undesirable, use `load_final_sumstats_mt(filter_pheno_h2_qc=False, filter_phenos=False)`, which will import all 7,271 traits.
-=======
 The files on Google Cloud Platform can be accessed by cloning the [ukbb_pan_ancestry](https://github.com/atgu/ukbb_pan_ancestry) and the [ukbb_common](https://github.com/Nealelab/ukbb_common) repos and accessing them programmatically. We recommend using these functions, as they apply our QC metrics (e.g. the raw file contains 7,271 phenotypes, but use of this function will return 7,221 phenotypes after removing low-quality ones) and include convenience metrics such as lambda GC.
->>>>>>> 33db02e0
 
 ```
 %%bash
