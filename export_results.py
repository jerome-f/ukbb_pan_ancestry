--- conflicted
+++ resolved
@@ -358,12 +358,8 @@
 
 
 def export_subset(num_pops=None, phenocode=None, exponentiate_p=False, suffix=None,
-<<<<<<< HEAD
-                  skip_existing_folders=False, allow_binary_eur=False):
-=======
                   skip_existing_folders=False, allow_binary_eur=False, 
                   export_specific_phenos=None):
->>>>>>> f9a3027a
     mt0 = get_final_sumstats_mt_for_export(exponentiate_p=exponentiate_p)
     if export_specific_phenos is not None:
         specific_ht = load_phenotype_list(export_specific_phenos)
@@ -868,10 +864,7 @@
     parser.add_argument('--export-loo-minpops', type=int, default=3, help='smallest number of populations for which to output loo phenotypes')
     parser.add_argument('--export-loo-hq', action='store_true', help='if enabled along with --export-loo, will output only the hq loo results')
     parser.add_argument('--allow-binary-eur', action='store_true')
-<<<<<<< HEAD
-=======
     parser.add_argument('--export-specific-phenos', type=str, default=None, help="path to a .tsv with specific 5-key phenotypes to export")
->>>>>>> f9a3027a
 
     parser.add_argument('--make-pheno-manifest', action='store_true')
     parser.add_argument('--export-h2-manifest', action='store_true')
@@ -902,10 +895,7 @@
         # resulting in a full export across all pop combinations
         export_subset(exponentiate_p=args.exponentiate_p,
                       phenocode=args.phenocode,
-<<<<<<< HEAD
-=======
                       export_specific_phenos=args.export_specific_phenos,
->>>>>>> f9a3027a
                       suffix=args.suffix, num_pops=args.num_pops, allow_binary_eur=args.allow_binary_eur,
                       skip_existing_folders=args.skip_existing_folders)
     elif args.export_binary_eur:
